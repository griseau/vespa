// Copyright 2017 Yahoo Holdings. Licensed under the terms of the Apache 2.0 license. See LICENSE in the project root.
package com.yahoo.docproc;

import java.util.Map;

import com.yahoo.document.DataType;
import com.yahoo.document.Document;
import com.yahoo.document.DocumentId;
import com.yahoo.document.Field;
import com.yahoo.document.annotation.Annotation;
import com.yahoo.document.datatypes.Array;
import com.yahoo.document.datatypes.FieldValue;
import com.yahoo.document.datatypes.MapFieldValue;
import com.yahoo.document.datatypes.Struct;
import com.yahoo.document.datatypes.StructuredFieldValue;

/**
 * Subtyped by factory classes for concrete document types. The factory classes are auto-generated
 * by vespa-documentgen-plugin. This superclass is used to manage the factories in OSGI.
 *
 * @author vegardh
 */
public abstract class AbstractConcreteDocumentFactory extends com.yahoo.component.AbstractComponent {

    public abstract Map<String, Class<? extends Document>> documentTypes();
    public abstract Map<String, Class<? extends Struct>> structTypes();
    public abstract Map<String, Class<? extends Annotation>> annotationTypes();

    /**
     * Used by the docproc framework to get an instance of a concrete document type without resorting to reflection in a bundle
     *
     * @return a concrete document instance
     */
    public abstract Document getDocumentCopy(java.lang.String type, StructuredFieldValue src, DocumentId id);

    /**
     * If the FieldValue is a StructuredFieldValue it will upgrade to the concrete type
     * @param field
     * @param fv
     * @return fv or upgraded fv
     */
    public FieldValue optionallyUpgrade(Field field, FieldValue fv) {
        return optionallyUpgrade(field.getDataType(), fv);
    }

    @SuppressWarnings({"unchecked", "rawtypes"})
    private FieldValue optionallyUpgrade(DataType dataType, FieldValue fv) {
        if (fv instanceof StructuredFieldValue) {
            try {
                return structTypes().get(dataType.getName())
                        .getConstructor(StructuredFieldValue.class)
                        .newInstance(fv);
            } catch (java.lang.Exception ex) {
                throw new RuntimeException(ex);
            }
        } else if (fv instanceof Array) {
            Array<FieldValue> array = (Array<FieldValue>) fv;
            DataType nestedType = array.getDataType().getNestedType();
            if (nestedType.getPrimitiveType() == null) {
                array.replaceAll((item) -> optionallyUpgrade(nestedType, item));
            }
        } else if (fv instanceof MapFieldValue) {
            MapFieldValue<FieldValue, FieldValue> map = (MapFieldValue<FieldValue, FieldValue>) fv;
            DataType valueTypeType = map.getDataType().getValueType();
            if (valueTypeType.getPrimitiveType() == null) {
                map.replaceAll((key, value) -> optionallyUpgrade(valueTypeType, value));
            }
        }
<<<<<<< HEAD
        // TODO We also need special handling for weighted set/map. Limiting to array until verified.
=======
>>>>>>> e5d5699d
        return fv;
    }

}<|MERGE_RESOLUTION|>--- conflicted
+++ resolved
@@ -66,10 +66,6 @@
                 map.replaceAll((key, value) -> optionallyUpgrade(valueTypeType, value));
             }
         }
-<<<<<<< HEAD
-        // TODO We also need special handling for weighted set/map. Limiting to array until verified.
-=======
->>>>>>> e5d5699d
         return fv;
     }
 
