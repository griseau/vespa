--- conflicted
+++ resolved
@@ -280,17 +280,7 @@
             boolean preferOldestVersion = options.deployCurrentVersion;
 
             // Determine versions to use.
-<<<<<<< HEAD
-            if (canDeployDirectly) {
-                platformVersion = options.vespaVersion.map(Version::new).orElse(application.get().deploymentSpec().majorVersion()
-                                                                                           .flatMap(this::lastCompatibleVersion)
-                                                                                           .orElse(controller.systemVersion()));
-=======
-            Version platformVersion;
-            ApplicationVersion applicationVersion;
-            ApplicationPackage applicationPackage;
             if (manuallyDeployed) {
->>>>>>> 1f3d5bb4
                 applicationVersion = applicationVersionFromDeployer.orElse(ApplicationVersion.unknown);
                 applicationPackage = applicationPackageFromDeployer.orElseThrow(
                         () -> new IllegalArgumentException("Application package must be given when deploying to " + zone));
@@ -319,15 +309,6 @@
             // TODO: Remove this when all packages are validated upon submission, as in ApplicationApiHandler.submit(...).
             verifyApplicationIdentityConfiguration(applicationId.tenant(), applicationPackage, deployingIdentity);
 
-<<<<<<< HEAD
-=======
-            // Update application with information from application package
-            if ( ! preferOldestVersion &&
-                 ! application.get().deploymentJobs().deployedInternally() &&
-                 ! zone.environment().isManuallyDeployed())
-                application = storeWithUpdatedConfig(application, applicationPackage);
-
->>>>>>> 1f3d5bb4
             // Assign global rotation
             application = withRotation(application, zone);
             Application app = application.get();
@@ -339,8 +320,10 @@
             });
 
             // Update application with information from application package
-            if ( ! preferOldestVersion && ! application.get().deploymentJobs().deployedInternally())
-                // TODO jvenstad: Store only on submissions (not on deployments to dev!!)
+            if (   ! preferOldestVersion
+                && ! application.get().deploymentJobs().deployedInternally()
+                && ! zone.environment().isManuallyDeployed())
+                // TODO jvenstad: Store only on submissions
                 storeWithUpdatedConfig(application, applicationPackage);
 
         }
