--- conflicted
+++ resolved
@@ -98,13 +98,8 @@
                       AccessControl accessControl,
                       ArtifactRepository artifactRepository, ApplicationStore applicationStore, TesterCloud testerCloud,
                       BuildService buildService, RunDataStore runDataStore, Mailer mailer, FlagSource flagSource,
-<<<<<<< HEAD
                       MavenRepository mavenRepository, ApplicationCertificateProvider applicationCertificateProvider, MeteringClient meteringClient) {
-        this(curator, rotationsConfig, gitHub, zoneRegistry,
-=======
-                      MavenRepository mavenRepository, ApplicationCertificateProvider applicationCertificateProvider) {
         this(curator, rotationsConfig, zoneRegistry,
->>>>>>> 5930dac9
              configServer, metricsService, routingGenerator,
              Clock.systemUTC(), accessControl, artifactRepository, applicationStore, testerCloud,
              buildService, runDataStore, com.yahoo.net.HostName::getLocalhost, mailer, flagSource,
